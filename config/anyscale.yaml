--- conflicted
+++ resolved
@@ -24,19 +24,11 @@
       model_name: meta-llama/Llama-2-7b-chat-hf         # The name of the model to use.
 
   query_builder:
-<<<<<<< HEAD
     type: FunctionCallingQueryGenerator     # Options: [FunctionCallingQueryGenerator, LastMessageQueryGenerator]
     llm: 
       type: AnyscaleLLM                     # Options: [OpenAILLM, AnyscaleLLM]
       params:
         model_name: mistralai/Mistral-7B-Instruct-v0.1
-=======
-    # --------------------------------------------------------------------
-    # Configuration for the QueryBuilder subcomponent of the chat engine.
-    # Since Anyscale's LLM endpoint currently doesn't support function calling, we will use the InstructionQueryGenerator
-    # --------------------------------------------------------------------
-    type: InstructionQueryGenerator     # Options: [InstructionQueryGenerator, LastMessageQueryGenerator]
->>>>>>> 3a846e16
 
   context_engine:
     # -------------------------------------------------------------------------------------------------------------
