[tool.poetry]
name = "pinecone-resin"
version = "0.1.0"
description = "Resin is an orchestration engine for intergating LLMs with Pinecone."
authors = ["Relevance Team <relevance@pinecone.io>"]
readme = "README.md"
packages = [{include = "resin", from = "src"},
            {include = "resin_cli", from = "src"},]


[tool.poetry.dependencies]
python = "^3.9"
pinecone-client = "^2.2.2"
python-dotenv = "^1.0.0"
openai = "^0.27.5"
tiktoken = "^0.3.3"
pinecone-datasets = "^0.6.1"
pydantic = "^1.10.7"
pinecone-text = { version = "^0.6.0", extras = ["openai"] }
pandas-stubs = "^2.0.3.230814"
fastapi = "^0.92.0"
uvicorn = "^0.20.0"
tenacity = "^8.2.1"
sse-starlette = "^1.6.5"
types-tqdm = "^4.61.0"
<<<<<<< HEAD
tqdm = "^4.66.1"
=======
gunicorn = "^21.2.0"
types-pyyaml = "^6.0.12.12"
>>>>>>> 62d16c9e


[tool.poetry.group.dev.dependencies]
jupyter = "^1.0.0"
pytest = "^7.3.2"
mypy = "^1.4.1"
flake8 = "^6.1.0"
pytest-html = "^3.2.0"
flake8-pyproject = "^1.2.3"
asyncio = "^3.4.3"
pytest-asyncio = "^0.14.0"
pytest-mock = "^3.6.1"
pytest-xdist = "^3.3.1"
types-requests = "^2.31.0.2"
httpx = "^0.25.0"

[build-system]
requires = ["poetry-core"]
build-backend = "poetry.core.masonry.api"


[tool.mypy]
allow_redefinition = true
exclude = ['tests']

[[tool.mypy.overrides]]
module = [
    'pinecone_text.*',
    'pinecone_datasets',
    'pinecone'
]
ignore_missing_imports = true


[tool.flake8]
per-file-ignores = [
    '*/__init__.py:F401',
]
max-line-length = 88

[tool.poetry.scripts]
resin = "resin_cli.cli:cli"
service = "resin_cli.service.app:start"<|MERGE_RESOLUTION|>--- conflicted
+++ resolved
@@ -23,12 +23,9 @@
 tenacity = "^8.2.1"
 sse-starlette = "^1.6.5"
 types-tqdm = "^4.61.0"
-<<<<<<< HEAD
 tqdm = "^4.66.1"
-=======
 gunicorn = "^21.2.0"
 types-pyyaml = "^6.0.12.12"
->>>>>>> 62d16c9e
 
 
 [tool.poetry.group.dev.dependencies]
