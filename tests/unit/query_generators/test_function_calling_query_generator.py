from typing import List
from unittest.mock import create_autospec

import pytest

from context_engine.chat_engine.prompt_builder import PromptBuilder
from context_engine.chat_engine.query_generator.function_calling \
    import (FunctionCallingQueryGenerator, DEFAULT_FUNCTION_DESCRIPTION,
            DEFAULT_SYSTEM_PROMPT, )
from context_engine.llm import BaseLLM
from context_engine.llm.models import (ModelParams, Function,
<<<<<<< HEAD
                                       FunctionParameters, FunctionArrayProperty, )
from context_engine.models.data_models import Query, MessageBase
=======
                                       FunctionParameters, FunctionArrayProperty,
                                       UserMessage, )
from context_engine.models.data_models import Query
from ..stubs.stub_tokenizer import StubTokenizer
>>>>>>> 7759b9ec


class TestFunctionCallingQueryGenerator:

    @staticmethod
    @pytest.fixture
    def mock_llm():
        return create_autospec(BaseLLM)

    @staticmethod
    @pytest.fixture
    def mock_prompt_builder():
        return create_autospec(PromptBuilder)

    @staticmethod
    @pytest.fixture
    def mock_model_params():
        return create_autospec(ModelParams)

    @staticmethod
    @pytest.fixture
    def query_generator(mock_llm, mock_prompt_builder, mock_model_params):
        query_gen = FunctionCallingQueryGenerator(
            llm=mock_llm,
            top_k=5,
<<<<<<< HEAD
=======
            tokenizer=StubTokenizer()
>>>>>>> 7759b9ec
        )
        query_gen._prompt_builder = mock_prompt_builder
        return query_gen

    @staticmethod
    @pytest.fixture
    def sample_messages():
        return [
            UserMessage(content="What is photosynthesis?")
        ]

    @staticmethod
    def test_generate_with_default_params(query_generator,
                                          mock_llm,
                                          mock_prompt_builder,
                                          sample_messages
                                          ):
        mock_prompt_builder.build.return_value = sample_messages
        mock_llm.enforced_function_call.return_value = {"queries": ["query1", "query2"]}

        result = query_generator.generate(messages=sample_messages,
                                          max_prompt_tokens=100)

        mock_prompt_builder.build.assert_called_once_with(
            system_prompt=DEFAULT_SYSTEM_PROMPT,
            history=sample_messages,
            max_tokens=100
        )

        expected_function = Function(
            name="query_knowledgebase",
            description=DEFAULT_FUNCTION_DESCRIPTION,
            parameters=FunctionParameters(
                required_properties=[
                    FunctionArrayProperty(
                        name="queries",
                        items_type="string",
                        description='List of queries to send to the search engine.',
                    ),
                ]
            ),
        )
        assert mock_llm.enforced_function_call.called
        args, kwargs = mock_llm.enforced_function_call.call_args
        assert kwargs['function'] == expected_function

        # Ensure the result is correct
        assert isinstance(result, List)
        assert len(result) == 2
        assert result[0] == Query(text="query1", top_k=5)
        assert result[1] == Query(text="query2", top_k=5)

    @staticmethod
    def test_generate_with_non_defaults(query_generator,
                                        mock_llm,
                                        mock_prompt_builder,
                                        sample_messages
                                        ):
        custom_system_prompt = "Custom system prompt"
        custom_function_description = "Custom function description"

        gen_custom = FunctionCallingQueryGenerator(
            llm=mock_llm,
            top_k=5,
            prompt=custom_system_prompt,
            function_description=custom_function_description,
<<<<<<< HEAD
=======
            tokenizer=StubTokenizer()
>>>>>>> 7759b9ec
        )
        gen_custom._prompt_builder = mock_prompt_builder

        mock_prompt_builder.build.return_value = sample_messages
        mock_llm.enforced_function_call.return_value = {"queries": ["query1"]}

        result = gen_custom.generate(messages=sample_messages,
                                     max_prompt_tokens=100)

        expected_result = [Query(text="query1", top_k=5)]
        assert result == expected_result

        mock_prompt_builder.build.assert_called_once_with(
            system_prompt=custom_system_prompt,
            history=sample_messages,
            max_tokens=100
        )

        expected_function = Function(
            name="query_knowledgebase",
            description=custom_function_description,
            parameters=FunctionParameters(
                required_properties=[
                    FunctionArrayProperty(
                        name="queries",
                        items_type="string",
                        description='List of queries to send to the search engine.',
                    ),
                ]
            ),
        )

        assert mock_llm.enforced_function_call.called
        args, kwargs = mock_llm.enforced_function_call.call_args
        assert kwargs['function'] == expected_function

    @staticmethod
    def test_generate_invalid_return_from_llm(query_generator,
                                              mock_llm,
                                              mock_prompt_builder,
                                              sample_messages
                                              ):
        mock_prompt_builder.build.return_value = sample_messages
        mock_llm.enforced_function_call.return_value = {}

        with pytest.raises(KeyError):
            query_generator.generate(messages=sample_messages,
                                     max_prompt_tokens=100)

    @staticmethod
    @pytest.mark.asyncio
    async def test_agenerate_not_implemented(query_generator,
                                             mock_llm,
                                             mock_prompt_builder,
                                             sample_messages
                                             ):
        with pytest.raises(NotImplementedError):
            await query_generator.agenerate(messages=sample_messages,
                                            max_prompt_tokens=100)<|MERGE_RESOLUTION|>--- conflicted
+++ resolved
@@ -9,15 +9,9 @@
             DEFAULT_SYSTEM_PROMPT, )
 from context_engine.llm import BaseLLM
 from context_engine.llm.models import (ModelParams, Function,
-<<<<<<< HEAD
-                                       FunctionParameters, FunctionArrayProperty, )
-from context_engine.models.data_models import Query, MessageBase
-=======
                                        FunctionParameters, FunctionArrayProperty,
                                        UserMessage, )
 from context_engine.models.data_models import Query
-from ..stubs.stub_tokenizer import StubTokenizer
->>>>>>> 7759b9ec
 
 
 class TestFunctionCallingQueryGenerator:
@@ -43,10 +37,6 @@
         query_gen = FunctionCallingQueryGenerator(
             llm=mock_llm,
             top_k=5,
-<<<<<<< HEAD
-=======
-            tokenizer=StubTokenizer()
->>>>>>> 7759b9ec
         )
         query_gen._prompt_builder = mock_prompt_builder
         return query_gen
@@ -113,10 +103,6 @@
             top_k=5,
             prompt=custom_system_prompt,
             function_description=custom_function_description,
-<<<<<<< HEAD
-=======
-            tokenizer=StubTokenizer()
->>>>>>> 7759b9ec
         )
         gen_custom._prompt_builder = mock_prompt_builder
 
